--- conflicted
+++ resolved
@@ -8,13 +8,8 @@
 import mesosphere.marathon.Protos.HealthCheckDefinition.Protocol
 import mesosphere.marathon.api.JsonTestHelper
 import mesosphere.marathon.api.v2.ValidationHelper
-<<<<<<< HEAD
-import mesosphere.marathon.health.HealthCheck
+import mesosphere.marathon.core.health.HealthCheck
 import mesosphere.marathon.state.Container.DockerDocker
-=======
-import mesosphere.marathon.core.health.HealthCheck
-import mesosphere.marathon.state.Container.Docker
->>>>>>> 03caad67
 import mesosphere.marathon.state.DiscoveryInfo.Port
 import mesosphere.marathon.state.PathId._
 import mesosphere.marathon.state.EnvVarValue._
@@ -160,12 +155,8 @@
     )
 
     app = correct.copy(
-<<<<<<< HEAD
-      container = Some(app.container.get.asInstanceOf[DockerDocker].copy(
-=======
-      container = Some(Docker(
+      container = Some(DockerDocker(
         image = "mesosphere/marathon",
->>>>>>> 03caad67
         network = Some(mesos.ContainerInfo.DockerInfo.Network.USER),
         portMappings = Seq(
           DockerDocker.PortMapping(8080, None, 0, "tcp", Some("foo"))
@@ -179,12 +170,8 @@
     )
 
     app = correct.copy(
-<<<<<<< HEAD
-      container = Some(app.container.get.asInstanceOf[DockerDocker].copy(
-=======
-      container = Some(Docker(
+      container = Some(DockerDocker(
         image = "mesosphere/marathon",
->>>>>>> 03caad67
         network = Some(mesos.ContainerInfo.DockerInfo.Network.BRIDGE),
         portMappings = Seq(
           DockerDocker.PortMapping(8080, None, 0, "tcp", Some("foo"))
@@ -198,12 +185,8 @@
     )
 
     app = correct.copy(
-<<<<<<< HEAD
-      container = Some(app.container.get.asInstanceOf[DockerDocker].copy(
-=======
-      container = Some(Docker(
+      container = Some(DockerDocker(
         image = "mesosphere/marathon",
->>>>>>> 03caad67
         network = Some(mesos.ContainerInfo.DockerInfo.Network.USER),
         portMappings = Seq(
           DockerDocker.PortMapping(8080, Some(0), 0, "tcp", Some("foo")),
@@ -219,21 +202,13 @@
 
     // unique port names for USER mode
     app = correct.copy(
-<<<<<<< HEAD
-      container = Some(app.container.get.asInstanceOf[DockerDocker].copy(
+      container = Some(DockerDocker(
+        image = "mesosphere/marathon",
+        network = Some(mesos.ContainerInfo.DockerInfo.Network.USER),
         portMappings = Seq(
           DockerDocker.PortMapping(8080, Some(0), 0, "tcp", Some("foo")),
           DockerDocker.PortMapping(8081, Some(0), 0, "tcp", Some("foo"))
         )
-=======
-      container = Some(Docker(
-        image = "mesosphere/marathon",
-        network = Some(mesos.ContainerInfo.DockerInfo.Network.USER),
-        portMappings = Some(Seq(
-          Docker.PortMapping(8080, Some(0), 0, "tcp", Some("foo")),
-          Docker.PortMapping(8081, Some(0), 0, "tcp", Some("foo"))
-        ))
->>>>>>> 03caad67
       )),
       portDefinitions = Nil)
     shouldViolate(
